from __future__ import annotations

import re
<<<<<<< HEAD
from typing import TYPE_CHECKING, Any, get_args
=======
import sys
from pathlib import Path
from typing import TYPE_CHECKING, Any, Literal, get_args
>>>>>>> a0c56fbb

import numpy as np
import pytest

from tests.conftest import skip_object_dtype
from zarr.core.dtype import (
    AnyDType,
    DataTypeRegistry,
    TBaseDType,
    TBaseScalar,
    get_data_type_from_json,
)
from zarr.core.dtype.common import unpack_dtype_json
from zarr.dtype import (  # type: ignore[attr-defined]
    Bool,
    FixedLengthUTF32,
    ZDType,
    data_type_registry,
    parse_data_type,
    parse_dtype,
)

if TYPE_CHECKING:
    from zarr.core.common import ZarrFormat

from .test_dtype.conftest import zdtype_examples


@pytest.fixture
def data_type_registry_fixture() -> DataTypeRegistry:
    return DataTypeRegistry()


class TestRegistry:
    @staticmethod
    def test_register(data_type_registry_fixture: DataTypeRegistry) -> None:
        """
        Test that registering a dtype in a data type registry works.
        """
        data_type_registry_fixture.register(Bool._zarr_v3_name, Bool)
        assert data_type_registry_fixture.get(Bool._zarr_v3_name) == Bool
        assert isinstance(data_type_registry_fixture.match_dtype(np.dtype("bool")), Bool)

    @staticmethod
    def test_override(data_type_registry_fixture: DataTypeRegistry) -> None:
        """
        Test that registering a new dtype with the same name works (overriding the previous one).
        """
        data_type_registry_fixture.register(Bool._zarr_v3_name, Bool)

        class NewBool(Bool):
            def default_scalar(self) -> np.bool_:
                return np.True_

        data_type_registry_fixture.register(NewBool._zarr_v3_name, NewBool)
        assert isinstance(data_type_registry_fixture.match_dtype(np.dtype("bool")), NewBool)

    @staticmethod
    @pytest.mark.parametrize(
        ("wrapper_cls", "dtype_str"), [(Bool, "bool"), (FixedLengthUTF32, "|U4")]
    )
    def test_match_dtype(
        data_type_registry_fixture: DataTypeRegistry,
        wrapper_cls: type[ZDType[TBaseDType, TBaseScalar]],
        dtype_str: str,
    ) -> None:
        """
        Test that match_dtype resolves a numpy dtype into an instance of the correspond wrapper for that dtype.
        """
        data_type_registry_fixture.register(wrapper_cls._zarr_v3_name, wrapper_cls)
        assert isinstance(data_type_registry_fixture.match_dtype(np.dtype(dtype_str)), wrapper_cls)

    @staticmethod
    def test_unregistered_dtype(data_type_registry_fixture: DataTypeRegistry) -> None:
        """
        Test that match_dtype raises an error if the dtype is not registered.
        """
        outside_dtype_name = "int8"
        outside_dtype = np.dtype(outside_dtype_name)
        msg = f"No Zarr data type found that matches dtype '{outside_dtype!r}'"
        with pytest.raises(ValueError, match=re.escape(msg)):
            data_type_registry_fixture.match_dtype(outside_dtype)

        with pytest.raises(KeyError):
            data_type_registry_fixture.get(outside_dtype_name)

    @staticmethod
    @pytest.mark.filterwarnings("ignore::zarr.core.dtype.common.UnstableSpecificationWarning")
    @pytest.mark.parametrize("zdtype", zdtype_examples)
    def test_registered_dtypes_match_dtype(zdtype: ZDType[TBaseDType, TBaseScalar]) -> None:
        """
        Test that the registered dtypes can be retrieved from the registry.
        """
        skip_object_dtype(zdtype)
        assert data_type_registry.match_dtype(zdtype.to_native_dtype()) == zdtype

    @staticmethod
    @pytest.mark.filterwarnings("ignore::zarr.core.dtype.common.UnstableSpecificationWarning")
    @pytest.mark.parametrize("zdtype", zdtype_examples)
    def test_registered_dtypes_match_json(
        zdtype: ZDType[TBaseDType, TBaseScalar], zarr_format: ZarrFormat
    ) -> None:
        assert (
            data_type_registry.match_json(
                zdtype.to_json(zarr_format=zarr_format), zarr_format=zarr_format
            )
            == zdtype
        )

    @staticmethod
    @pytest.mark.filterwarnings("ignore::zarr.core.dtype.common.UnstableSpecificationWarning")
    @pytest.mark.parametrize("zdtype", zdtype_examples)
    def test_match_dtype_unique(
        zdtype: ZDType[Any, Any],
        data_type_registry_fixture: DataTypeRegistry,
        zarr_format: ZarrFormat,
    ) -> None:
        """
        Test that the match_dtype method uniquely specifies a registered data type. We create a local registry
        that excludes the data type class being tested, and ensure that an instance of the wrapped data type
        fails to match anything in the registry
        """
        skip_object_dtype(zdtype)
        for _cls in get_args(AnyDType):
            if _cls is not type(zdtype):
                data_type_registry_fixture.register(_cls._zarr_v3_name, _cls)

        dtype_instance = zdtype.to_native_dtype()

        msg = f"No Zarr data type found that matches dtype '{dtype_instance!r}'"
        with pytest.raises(ValueError, match=re.escape(msg)):
            data_type_registry_fixture.match_dtype(dtype_instance)

        instance_dict = zdtype.to_json(zarr_format=zarr_format)
        msg = f"No Zarr data type found that matches {instance_dict!r}"
        with pytest.raises(ValueError, match=re.escape(msg)):
            data_type_registry_fixture.match_json(instance_dict, zarr_format=zarr_format)


@pytest.mark.usefixtures("set_path")
def test_entrypoint_dtype(zarr_format: ZarrFormat) -> None:
    from package_with_entrypoint import TestDataType

    data_type_registry._lazy_load()
    instance = TestDataType()
    dtype_json = instance.to_json(zarr_format=zarr_format)
    assert get_data_type_from_json(dtype_json, zarr_format=zarr_format) == instance
    data_type_registry.unregister(TestDataType._zarr_v3_name)


@pytest.mark.filterwarnings("ignore::zarr.core.dtype.common.UnstableSpecificationWarning")
@pytest.mark.parametrize("data_type", zdtype_examples, ids=str)
@pytest.mark.parametrize("json_style", [(2, "internal"), (2, "metadata"), (3, None)], ids=str)
@pytest.mark.parametrize(
    "dtype_parser_func", [parse_dtype, parse_data_type], ids=["parse_dtype", "parse_data_type"]
)
def test_parse_data_type(
    data_type: ZDType[Any, Any],
    json_style: tuple[ZarrFormat, None | Literal["internal", "metadata"]],
    dtype_parser_func: Any,
) -> None:
    """
    Test the parsing of data types into ZDType instances.

    This function tests the ability of `dtype_parser_func` to correctly
    interpret and parse data type specifications into `ZDType` instances
    according to the specified Zarr format and JSON style.

    Parameters
    ----------
    data_type : ZDType[Any, Any]
        The data type to be tested for parsing.
    json_style : tuple[ZarrFormat, None or Literal["internal", "metadata"]]
        A tuple specifying the Zarr format version and the JSON style
        for Zarr V2 2. For Zarr V2 there are 2 JSON styles: "internal", and
        "metadata". The internal style takes the form {"name": <data type identifier>, "object_codec_id": <object codec id>},
        while the metadata style is just <data type identifier>.
    dtype_parser_func : Any
        The function to be tested for parsing the data type. This is necessary for compatibility
        reasons, as we support multiple functions that perform the same data type parsing operation.
    """
    zarr_format, style = json_style
    dtype_spec: Any

    if zarr_format == 2:
        dtype_spec = data_type.to_json(zarr_format=zarr_format)
        if style == "internal":
            pass
        elif style == "metadata":
            dtype_spec = unpack_dtype_json(dtype_spec)
        else:
            raise ValueError(f"Invalid zarr v2 json style: {style}")
    else:
        dtype_spec = data_type.to_json(zarr_format=zarr_format)

    if dtype_spec == "|O":
        # The object data type on its own is ambiguous and should fail to resolve.
        msg = "Zarr data type resolution from object failed."
        with pytest.raises(ValueError, match=msg):
            dtype_parser_func(dtype_spec, zarr_format=zarr_format)
    else:
        observed = dtype_parser_func(dtype_spec, zarr_format=zarr_format)
        assert observed == data_type<|MERGE_RESOLUTION|>--- conflicted
+++ resolved
@@ -1,13 +1,7 @@
 from __future__ import annotations
 
 import re
-<<<<<<< HEAD
-from typing import TYPE_CHECKING, Any, get_args
-=======
-import sys
-from pathlib import Path
 from typing import TYPE_CHECKING, Any, Literal, get_args
->>>>>>> a0c56fbb
 
 import numpy as np
 import pytest
