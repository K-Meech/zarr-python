--- conflicted
+++ resolved
@@ -29,13 +29,9 @@
         dependency-set: ["minimal"]
 
     steps:
-<<<<<<< HEAD
-    - uses: actions/checkout@v4
+    - uses: actions/checkout@v5
       with:
         fetch-depth: 0  # grab all branches and tags
-=======
-    - uses: actions/checkout@v5
->>>>>>> a830d020
     # - name: cuda-toolkit
     #   uses: Jimver/cuda-toolkit@v0.2.16
     #   id: cuda-toolkit
