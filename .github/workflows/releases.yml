name: Wheels

on: [push, pull_request]

jobs:

  build_artifacts:
    name: Build wheel on ubuntu-latest
    runs-on: ubuntu-latest
    strategy:
      fail-fast: false

    steps:
      - uses: actions/checkout@v4
        with:
          submodules: true
          fetch-depth: 0

<<<<<<< HEAD
      - uses: actions/setup-python@v5
=======
      - uses: actions/setup-python@v5.2.0
>>>>>>> eaf5d7ab
        name: Install Python
        with:
          python-version: '3.11'

      - name: Install PyBuild
        run: |
          python -m pip install --upgrade pip 
          pip install hatch
      - name: Build wheel and sdist
<<<<<<< HEAD
        run: hatch build
=======
        run: |
          python -m build
          git describe
          pwd
          if [ -f dist/zarr-0.0.0.tar.gz ]; then
            echo "WRONG VERSION NUMBER"
            exit 1
          else
            echo "All seem good"
          fi
>>>>>>> eaf5d7ab
      - uses: actions/upload-artifact@v4
        with:
          name: releases
          path: dist

  test_dist_pypi:
    needs: [build_artifacts]
    runs-on: ubuntu-latest
    steps:
      - uses: actions/download-artifact@v4
        with:
          name: releases
          path: dist

      - name: test
        run: |
          ls
          ls dist

  upload_pypi:
    needs: [build_artifacts]
    runs-on: ubuntu-latest
    if: github.event_name == 'push' && startsWith(github.event.ref, 'refs/tags/v')
    steps:
      - uses: actions/download-artifact@v4
        with:
          name: releases
          path: dist
      - uses: pypa/gh-action-pypi-publish@v1.10.3
        with:
          user: __token__
          password: ${{ secrets.pypi_password }}
          # To test: repository_url: https://test.pypi.org/legacy/<|MERGE_RESOLUTION|>--- conflicted
+++ resolved
@@ -16,11 +16,7 @@
           submodules: true
           fetch-depth: 0
 
-<<<<<<< HEAD
-      - uses: actions/setup-python@v5
-=======
       - uses: actions/setup-python@v5.2.0
->>>>>>> eaf5d7ab
         name: Install Python
         with:
           python-version: '3.11'
@@ -30,20 +26,7 @@
           python -m pip install --upgrade pip 
           pip install hatch
       - name: Build wheel and sdist
-<<<<<<< HEAD
         run: hatch build
-=======
-        run: |
-          python -m build
-          git describe
-          pwd
-          if [ -f dist/zarr-0.0.0.tar.gz ]; then
-            echo "WRONG VERSION NUMBER"
-            exit 1
-          else
-            echo "All seem good"
-          fi
->>>>>>> eaf5d7ab
       - uses: actions/upload-artifact@v4
         with:
           name: releases
