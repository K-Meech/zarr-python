--- conflicted
+++ resolved
@@ -282,16 +282,8 @@
 
     Parameters
     ----------
-<<<<<<< HEAD
     store_like : StoreLike | None
         The object to convert to a `Store` object.
-=======
-    store_like : StoreLike or None, default=None
-        The object to convert to a `StorePath` object.
-    path : str | None, optional
-        The path to use when creating the `StorePath` object.  If None, the
-        default path is the empty string.
->>>>>>> 9eb2d280
     mode : StoreAccessMode | None, optional
         The mode to use when creating the `Store` object.  If None, the
         default mode is 'r'.
@@ -378,7 +370,7 @@
 
     Parameters
     ----------
-    store_like : StoreLike | None
+    store_like : StoreLike or None, default=None
         The object to convert to a `StorePath` object.
     path : str | None, optional
         The path to use when creating the `StorePath` object.  If None, the
